#!/usr/bin/env python
'''
PROGRAM TO STITCH TOGETHER REGIONS TO FORM ENHANCERS, MAP READ DENSITY TO STITCHED REGIONS,
AND RANK ENHANCERS BY READ DENSITY TO DISCOVER SUPER-ENHANCERS
May2, 2014
VERSION 0.2
CONTACT: youngcomputation@wi.mit.edu
'''

from __future__ import absolute_import #, division, print_function, unicode_literals
import utils

import sys
# import ROSE_utils
import time
import copy
import os
import numpy
import subprocess

<<<<<<< HEAD
=======
from string import upper

>>>>>>> c43e9b81
from collections import defaultdict

#==================================================================
#=====================REGION STITCHING=============================
#==================================================================


def optimizeStitching(locusCollection, name, outFolder, stepSize=500):
    '''
    takes a locus collection and starts writing out stitching stats at step sized intervals
    '''
    maxStitch = 10000  # set a hard wired match stitching parameter

    stitchTable = [['STEP', 'NUM_REGIONS', 'TOTAL_CONSTIT', 'TOTAL_REGION', 'MEAN_CONSTIT', 'MEDIAN_CONSTIT', 'MEAN_REGION', 'MEDIAN_REGION', 'MEAN_STITCH_FRACTION', 'MEDIAN_STITCH_FRACTION']]
    # first consolidate the collection
    locusCollection = locusCollection.stitchCollection(stitchWindow=0)
    total_constit = sum([locus.len() for locus in locusCollection.getLoci()])
    step = 0
    while step <= maxStitch:

        print("Getting stitch stats for %s (bp)" % (step))
        stitchCollection = locusCollection.stitchCollection(stitchWindow=step)
        num_regions = len(stitchCollection)
        stitchLoci = stitchCollection.getLoci()
        regionLengths = [locus.len() for locus in stitchLoci]
        total_region = sum(regionLengths)
        constitLengths = []
        for locus in stitchLoci:

            constitLoci = locusCollection.getOverlap(locus)
            constitLengths.append(sum([locus.len() for locus in constitLoci]))

        meanConstit = round(numpy.mean(constitLengths), 2)
        medianConstit = round(numpy.median(constitLengths), 2)

        meanRegion = round(numpy.mean(regionLengths), 2)
        medianRegion = round(numpy.median(regionLengths), 2)

        stitchFractions = [float(constitLengths[i]) / float(regionLengths[i]) for i in range(len(regionLengths))]
        meanStitchFraction = round(numpy.mean(stitchFractions), 2)
        medianStitchFraction = round(numpy.median(stitchFractions), 2)

        newLine = [step, num_regions, total_constit, total_region, meanConstit, medianConstit, meanRegion, medianRegion, meanStitchFraction, medianStitchFraction]

        stitchTable.append(newLine)

        step += stepSize

    # write the stitch table to disk
    stitchParamFile = '%s%s_stitch_params.tmp' % (outFolder, name)
    utils.unParseTable(stitchTable, stitchParamFile, '\t')
    # call the rscript
    rCmd = 'Rscript ./ROSE2_stitchOpt.R %s %s %s' % (stitchParamFile, outFolder, name)
    print(rCmd)
    # get back the stitch parameter
    rOutput = subprocess.Popen(rCmd, stdout=subprocess.PIPE, shell=True)
    rOutputTest = rOutput.communicate()

    print(rOutputTest)

    stitchParam = rOutputTest[0].split('\n')[2]
    try:
        stitchParam = int(stitchParam)
    except ValueError:
        print("INVALID STITCHING PARAMETER. STITCHING OPTIMIZATION FAILED")
        sys.exit()

    # delete? the table
    # os.system('rm -f %s' % (stitchParamFile))
    return stitchParam


def regionStitching(inputGFF, name, outFolder, stitchWindow, tssWindow, annotFile, removeTSS=True):
    print('PERFORMING REGION STITCHING')
    # first have to turn bound region file into a locus collection

    # need to make sure this names correctly... each region should have a unique name
    boundCollection = utils.gffToLocusCollection(inputGFF)

    debugOutput = []
    # filter out all bound regions that overlap the TSS of an ACTIVE GENE
    if removeTSS:

        print('REMOVING TSS FROM REGIONS USING AN EXCLUSION WINDOW OF %sBP' % (tssWindow))
        # first make a locus collection of TSS

        startDict = utils.makeStartDict(annotFile)

        # now makeTSS loci for active genes
        removeTicker = 0
        # this loop makes a locus centered around +/- tssWindow of transcribed genes
        # then adds it to the list tssLoci
        tssLoci = []
        for geneID in startDict.keys():
            tssLoci.append(utils.makeTSSLocus(geneID, startDict, tssWindow, tssWindow))

        # this turns the tssLoci list into a LocusCollection
        # 50 is the internal parameter for LocusCollection and doesn't really matter
        tssCollection = utils.LocusCollection(tssLoci, 50)

        # gives all the loci in boundCollection
        boundLoci = boundCollection.getLoci()

        # this loop will check if each bound region is contained by the TSS exclusion zone
        # this will drop out a lot of the promoter only regions that are tiny
        # typical exclusion window is around 2kb
        for locus in boundLoci:
            if len(tssCollection.getContainers(locus, 'both')) > 0:

                # if true, the bound locus overlaps an active gene
                boundCollection.remove(locus)
                debugOutput.append([locus.__str__(), locus.ID(), 'CONTAINED'])
                removeTicker += 1
        print('REMOVED %s LOCI BECAUSE THEY WERE CONTAINED BY A TSS' % (removeTicker))

    # boundCollection is now all enriched region loci that don't overlap an active TSS

    if stitchWindow == '':
        print('DETERMINING OPTIMUM STITCHING PARAMTER')
        optCollection = copy.deepcopy(boundCollection)
        stitchWindow = optimizeStitching(optCollection, name, outFolder, stepSize=500)
    print('USING A STITCHING PARAMETER OF %s' % stitchWindow)
    stitchedCollection = boundCollection.stitchCollection(stitchWindow, 'both')

    if removeTSS:
        # now replace any stitched region that overlap 2 distinct genes
        # with the original loci that were there
        fixedLoci = []
        tssLoci = []
        for geneID in startDict.keys():
            tssLoci.append(utils.makeTSSLocus(geneID, startDict, 50, 50))

        # this turns the tssLoci list into a LocusCollection
        # 50 is the internal parameter for LocusCollection and doesn't really matter
        tssCollection = utils.LocusCollection(tssLoci, 50)
        removeTicker = 0
        originalTicker = 0
        for stitchedLocus in stitchedCollection.getLoci():
            overlappingTSSLoci = tssCollection.getOverlap(stitchedLocus, 'both')
            tssNames = [startDict[tssLocus.ID()]['name'] for tssLocus in overlappingTSSLoci]
            tssNames = utils.uniquify(tssNames)
            if len(tssNames) > 2:

                # stitchedCollection.remove(stitchedLocus)
                originalLoci = boundCollection.getOverlap(stitchedLocus, 'both')
                originalTicker += len(originalLoci)
                fixedLoci += originalLoci
                debugOutput.append([stitchedLocus.__str__(), stitchedLocus.ID(), 'MULTIPLE_TSS'])
                removeTicker += 1
            else:
                fixedLoci.append(stitchedLocus)

        print('REMOVED %s STITCHED LOCI BECAUSE THEY OVERLAPPED MULTIPLE TSSs' % (removeTicker))
        print('ADDED BACK %s ORIGINAL LOCI' % (originalTicker))
        fixedCollection = utils.LocusCollection(fixedLoci, 50)
        return fixedCollection, debugOutput, stitchWindow
    else:
        return stitchedCollection, debugOutput, stitchWindow

#==================================================================
#=====================REGION LINKING MAPPING=======================
#==================================================================


def mapCollection(stitchedCollection, referenceCollection, bamFileList, mappedFolder, output, refName):
    '''
    makes a table of factor density in a stitched locus and ranks table by number of loci stitched together
    '''

    print('FORMATTING TABLE')
    loci = stitchedCollection.getLoci()

    locusTable = [['REGION_ID', 'CHROM', 'START', 'STOP', 'NUM_LOCI', 'CONSTITUENT_SIZE']]

    lociLenList = []

    # strip out any that are in chrY
    for locus in list(loci):
        if locus.chr() == 'chrY':
            loci.remove(locus)

    for locus in loci:
        # numLociList.append(int(stitchLocus.ID().split('_')[1]))
        lociLenList.append(locus.len())
        # numOrder = order(numLociList,decreasing=True)
    lenOrder = utils.order(lociLenList, decreasing=True)
    ticker = 0
    for i in lenOrder:
        ticker += 1
        if ticker % 1000 == 0:
            print(ticker)
        locus = loci[i]

        # First get the size of the enriched regions within the stitched locus
        refEnrichSize = 0
        refOverlappingLoci = referenceCollection.getOverlap(locus, 'both')
        for refLocus in refOverlappingLoci:
            refEnrichSize += refLocus.len()

        try:
            stitchCount = int(locus.ID().split('_')[0])
        except ValueError:
            stitchCount = 1

        locusTable.append([locus.ID(), locus.chr(), locus.start(), locus.end(), stitchCount, refEnrichSize])

    print('GETTING MAPPED DATA')
    for bamFile in bamFileList:

        bamFileName = bamFile.split('/')[-1]

        print('GETTING MAPPING DATA FOR  %s' % bamFile)
        # assumes standard convention for naming enriched region gffs

        # opening up the mapped GFF
        print('OPENING %s%s_%s_MAPPED/matrix.gff' % (mappedFolder, refName, bamFileName))

        mappedGFF = utils.parseTable('%s%s_%s_MAPPED/matrix.gff' % (mappedFolder, refName, bamFileName), '\t')

        signalDict = defaultdict(float)
        print('MAKING SIGNAL DICT FOR %s' % (bamFile))
        mappedLoci = []
        for line in mappedGFF[1:]:

            chrom = line[1].split('(')[0]
            start = int(line[1].split(':')[-1].split('-')[0])
            end = int(line[1].split(':')[-1].split('-')[1])
            mappedLoci.append(utils.Locus(chrom, start, end, '.', line[0]))
            try:
                signalDict[line[0]] = float(line[2]) * (abs(end - start))
            except ValueError:
                print('WARNING NO SIGNAL FOR LINE:')
                print(line)
                continue

        mappedCollection = utils.LocusCollection(mappedLoci, 500)
        locusTable[0].append(bamFileName)

        for i in range(1, len(locusTable)):
            signal = 0.0
            line = locusTable[i]
            lineLocus = utils.Locus(line[1], line[2], line[3], '.')
            overlappingRegions = mappedCollection.getOverlap(lineLocus, sense='both')
            for region in overlappingRegions:
                signal += signalDict[region.ID()]
            locusTable[i].append(signal)

    utils.unParseTable(locusTable, output, '\t')


#==================================================================
#=========================MAIN METHOD==============================
#==================================================================
def main():
    '''
    main run call
    '''
    debug = False

    from optparse import OptionParser
    usage = "usage: %prog [options] -g [GENOME] -i [INPUT_REGION_GFF] -r [RANKBY_BAM_FILE] -o [OUTPUT_FOLDER] [OPTIONAL_FLAGS]"
    parser = OptionParser(usage=usage)
    # required flags
    parser.add_option("-i", "--i", dest="input", nargs=1, default=None,
                      help="Enter a .gff or .bed file of binding sites used to make enhancers")
    parser.add_option("-r", "--rankby", dest="rankby", nargs=1, default=None,
                      help="bamfile to rank enhancer by")
    parser.add_option("-o", "--out", dest="out", nargs=1, default=None,
                      help="Enter an output folder")
    parser.add_option("-g", "--genome", dest="genome", nargs=1, default=None,
                      help="Enter the genome build (MM9,MM8,HG18,HG19)")

    # optional flags
    parser.add_option("-b", "--bams", dest="bams", nargs=1, default=None,
                      help="Enter a comma separated list of additional bam files to map to")
    parser.add_option("-c", "--control", dest="control", nargs=1, default=None,
                      help="bamfile to rank enhancer by")
    parser.add_option("-s", "--stitch", dest="stitch", nargs=1, default='',
                      help="Enter a max linking distance for stitching. Default will determine optimal stitching parameter")
    parser.add_option("-t", "--tss", dest="tss", nargs=1, default=0,
                      help="Enter a distance from TSS to exclude. 0 = no TSS exclusion")

    parser.add_option("--mask", dest="mask", nargs=1, default=None,
                      help="Mask a set of regions from analysis.  Provide a .bed or .gff of masking regions")

    # RETRIEVING FLAGS
    (options, args) = parser.parse_args()

    if not options.input or not options.rankby or not options.out or not options.genome:
        print('hi there')
        parser.print_help()
        exit()

    # making the out folder if it doesn't exist
    outFolder = utils.formatFolder(options.out, True)

    # figuring out folder schema
    gffFolder = utils.formatFolder(outFolder + 'gff/', True)
    mappedFolder = utils.formatFolder(outFolder + 'mappedGFF/', True)

    # GETTING INPUT FILE
    if options.input.split('.')[-1] == 'bed':
        # CONVERTING A BED TO GFF
        inputGFFName = options.input.split('/')[-1][0:-4]
        inputGFFFile = '%s%s.gff' % (gffFolder, inputGFFName)
        utils.bedToGFF(options.input, inputGFFFile)
    elif options.input.split('.')[-1] == 'gff':
        # COPY THE INPUT GFF TO THE GFF FOLDER
        inputGFFFile = options.input
        os.system('cp %s %s' % (inputGFFFile, gffFolder))

    else:
        print('WARNING: INPUT FILE DOES NOT END IN .gff or .bed. ASSUMING .gff FILE FORMAT')
        # COPY THE INPUT GFF TO THE GFF FOLDER
        inputGFFFile = options.input
        os.system('cp %s %s' % (inputGFFFile, gffFolder))

    # GETTING THE LIST OF BAMFILES TO PROCESS
    if options.control:
        bamFileList = [options.rankby, options.control]

    else:
        bamFileList = [options.rankby]

    if options.bams:
        bamFileList += options.bams.split(',')
        bamFileList = utils.uniquify(bamFileList)
    # optional args

    # Stitch parameter
    if options.stitch == '':
        stitchWindow = ''
    else:
        stitchWindow = int(options.stitch)

    # tss options
    tssWindow = int(options.tss)
    if tssWindow != 0:
        removeTSS = True
    else:
        removeTSS = False

    # GETTING THE BOUND REGION FILE USED TO DEFINE ENHANCERS
    print('USING %s AS THE INPUT GFF' % (inputGFFFile))
    inputName = inputGFFFile.split('/')[-1].split('.')[0]

    # GETTING THE GENOME
    genome = options.genome
    print('USING %s AS THE GENOME' % genome)

    # GETTING THE CORRECT ANNOT FILE
    cwd = os.getcwd()
    genomeDict = {
        'HG18': '%s/annotation/hg18_refseq.ucsc' % (cwd),
        'MM9': '%s/annotation/mm9_refseq.ucsc' % (cwd),
        'HG19': '%s/annotation/hg19_refseq.ucsc' % (cwd),
        'MM8': '%s/annotation/mm8_refseq.ucsc' % (cwd),
        'MM10': '%s/annotation/mm10_refseq.ucsc' % (cwd),
    }

    annotFile = genomeDict[genome.upper()]

    # MAKING THE START DICT
    print('MAKING START DICT')
    startDict = utils.makeStartDict(annotFile)

    # LOADING IN THE BOUND REGION REFERENCE COLLECTION
    print('LOADING IN GFF REGIONS')
    referenceCollection = utils.gffToLocusCollection(inputGFFFile)

    # MASKING REFERENCE COLLECTION
    # see if there's a mask
    if options.mask:
        maskFile = options.mask
        # if it's a bed file
        if maskFile.split('.')[-1].upper() == 'BED':
            maskGFF = utils.bedToGFF(maskFile)
        elif maskFile.split('.')[-1].upper() == 'GFF':
            maskGFF = utils.parseTable(maskFile, '\t')
        else:
            print("MASK MUST BE A .gff or .bed FILE")
            sys.exit()
        maskCollection = utils.gffToLocusCollection(maskGFF)

        # now mask the reference loci
        referenceLoci = referenceCollection.getLoci()
        filteredLoci = [locus for locus in referenceLoci if len(maskCollection.getOverlap(locus, 'both')) == 0]
        print("FILTERED OUT %s LOCI THAT WERE MASKED IN %s" % (len(referenceLoci) - len(filteredLoci), maskFile))
        referenceCollection = utils.LocusCollection(filteredLoci, 50)

    # NOW STITCH REGIONS
    print('STITCHING REGIONS TOGETHER')
    stitchedCollection, debugOutput, stitchWindow = regionStitching(inputGFFFile, inputName, outFolder, stitchWindow, tssWindow, annotFile, removeTSS)

    # NOW MAKE A STITCHED COLLECTION GFF
    print('MAKING GFF FROM STITCHED COLLECTION')
    stitchedGFF = utils.locusCollectionToGFF(stitchedCollection)
    # making sure start/stop ordering are correct
    for i in range(len(stitchedGFF)):

        line = stitchedGFF[i]
        start = int(line[3])
        stop = int(line[4])
        if start > stop:
            line[3] = stop
            line[4] = start

    print(stitchWindow)
    print(type(stitchWindow))
    if not removeTSS:
        stitchedGFFFile = '%s%s_%sKB_STITCHED.gff' % (gffFolder, inputName, str(stitchWindow / 1000))
        stitchedGFFName = '%s_%sKB_STITCHED' % (inputName, str(stitchWindow / 1000))
        debugOutFile = '%s%s_%sKB_STITCHED.debug' % (gffFolder, inputName, str(stitchWindow / 1000))
    else:
        stitchedGFFFile = '%s%s_%sKB_STITCHED_TSS_DISTAL.gff' % (gffFolder, inputName, str(stitchWindow / 1000))
        stitchedGFFName = '%s_%sKB_STITCHED_TSS_DISTAL' % (inputName, str(stitchWindow / 1000))
        debugOutFile = '%s%s_%sKB_STITCHED_TSS_DISTAL.debug' % (gffFolder, inputName, str(stitchWindow / 1000))

    # WRITING DEBUG OUTPUT TO DISK

    if debug:
        print('WRITING DEBUG OUTPUT TO DISK AS %s' % (debugOutFile))
        utils.unParseTable(debugOutput, debugOutFile, '\t')

    # WRITE THE GFF TO DISK
    print('WRITING STITCHED GFF TO DISK AS %s' % (stitchedGFFFile))
    utils.unParseTable(stitchedGFF, stitchedGFFFile, '\t')

    # SETTING UP THE OVERALL OUTPUT FILE
    outputFile1 = outFolder + stitchedGFFName + '_ENHANCER_REGION_MAP.txt'
    print('OUTPUT WILL BE WRITTEN TO  %s' % (outputFile1))

    # MAPPING TO THE NON STITCHED (ORIGINAL GFF)
    # MAPPING TO THE STITCHED GFF

    # Try to use the bamliquidatior_path.py script on cluster, otherwise, failover to local (in path), otherwise fail.
    bamliquidator_path = '/ark/home/jdm/pipeline/bamliquidator_batch.py'
    if not os.path.isfile(bamliquidator_path):
        bamliquidator_path = 'bamliquidator_batch.py'
        if not os.path.isfile(bamliquidator_path):
            raise ValueError('bamliquidator_batch.py not found in path')


    for bamFile in bamFileList:

        bamFileName = bamFile.split('/')[-1]

<<<<<<< HEAD
        # MAPPING TO THE STITCHED GFF
        mappedOut1Folder = '%s%s_%s_MAPPED' % (mappedFolder, stitchedGFFName, bamFileName)
        mappedOut1File = '%s%s_%s_MAPPED/matrix.gff' % (mappedFolder, stitchedGFFName, bamFileName)
        if utils.checkOutput(mappedOut1File, 0.2, 0.2):
            print("FOUND %s MAPPING DATA FOR BAM: %s" % (stitchedGFFFile, mappedOut1File))
=======
        #MAPPING TO THE STITCHED GFF
        mappedOut1Folder ='%s%s_%s_MAPPED' % (mappedFolder,stitchedGFFName,bamFileName)
        mappedOut1File ='%s%s_%s_MAPPED/matrix.gff' % (mappedFolder,stitchedGFFName,bamFileName)
        if utils.checkOutput(mappedOut1File,0.2,0.2):
            print("FOUND %s MAPPING DATA FOR BAM: %s" % (stitchedGFFFile,mappedOut1File))
>>>>>>> c43e9b81
        else:
            cmd1 = "python " + bamliquidator_path + " --sense . -e 200 --match_bamToGFF -r %s -o %s %s" % (stitchedGFFFile, mappedOut1Folder, bamFile)
            print(cmd1)

            output1 = subprocess.Popen(cmd1, stdout=subprocess.PIPE, shell=True)
            output1 = output1.communicate()
            if len(output1[0]) > 0:  # test if mapping worked correctly
                print("SUCCESSFULLY MAPPED TO %s FROM BAM: %s" % (stitchedGFFFile, bamFileName))
            else:
                print("ERROR: FAILED TO MAP %s FROM BAM: %s" % (stitchedGFFFile, bamFileName))
                sys.exit()

<<<<<<< HEAD
        # MAPPING TO THE ORIGINAL GFF
        mappedOut2Folder = '%s%s_%s_MAPPED' % (mappedFolder, inputName, bamFileName)
        mappedOut2File = '%s%s_%s_MAPPED/matrix.gff' % (mappedFolder, inputName, bamFileName)
        if utils.checkOutput(mappedOut2File, 0.2, 0.2):
            print("FOUND %s MAPPING DATA FOR BAM: %s" % (stitchedGFFFile, mappedOut2File))
=======

        #MAPPING TO THE ORIGINAL GFF
        mappedOut2Folder ='%s%s_%s_MAPPED' % (mappedFolder,inputName,bamFileName)
        mappedOut2File ='%s%s_%s_MAPPED/matrix.gff' % (mappedFolder,inputName,bamFileName)
        if utils.checkOutput(mappedOut2File,0.2,0.2):
            print("FOUND %s MAPPING DATA FOR BAM: %s" % (stitchedGFFFile,mappedOut2File))
>>>>>>> c43e9b81

        else:
            cmd2 = "python " + bamliquidator_path + " --sense . -e 200 --match_bamToGFF -r %s -o %s %s" % (inputGFFFile, mappedOut2Folder, bamFile)
            print(cmd2)

            output2 = subprocess.Popen(cmd2, stdout=subprocess.PIPE, shell=True)
            output2 = output2.communicate()
            if len(output2[0]) > 0:  # test if mapping worked correctly
                print("SUCCESSFULLY MAPPED TO %s FROM BAM: %s" % (inputGFFFile, bamFileName))
            else:
                print("ERROR: FAILED TO MAP %s FROM BAM: %s" % (inputGFFFile, bamFileName))
                sys.exit()

    print('BAM MAPPING COMPLETED NOW MAPPING DATA TO REGIONS')
    # CALCULATE DENSITY BY REGION
    # NEED TO FIX THIS FUNCTION TO ACCOUNT FOR DIFFERENT OUTPUTS OF LIQUIDATOR
    mapCollection(stitchedCollection, referenceCollection, bamFileList, mappedFolder, outputFile1, refName=stitchedGFFName)

    print('CALLING AND PLOTTING SUPER-ENHANCERS')

    if options.control:

        rankbyName = options.rankby.split('/')[-1]
        controlName = options.control.split('/')[-1]
        cmd = 'R --no-save %s %s %s %s < ROSE2_callSuper.R' % (outFolder, outputFile1, inputName, controlName)

    else:
        rankbyName = options.rankby.split('/')[-1]
        controlName = 'NONE'
        cmd = 'R --no-save %s %s %s %s < ROSE2_callSuper.R' % (outFolder, outputFile1, inputName, controlName)
    print(cmd)

    os.system(cmd)

    # calling the gene mapper
    time.sleep(20)
    superTableFile = "%s_SuperEnhancers.table.txt" % (inputName)
    if options.control:
        cmd = "python ROSE2_geneMapper.py -g %s -r %s -c %s -i %s%s" % (genome, options.rankby, options.control, outFolder, superTableFile)
    else:
<<<<<<< HEAD
        cmd = "python ROSE2_geneMapper.py -g %s -r %s -i %s%s" % (genome, options.rankby, outFolder, superTableFile)
    os.system(cmd)
=======
        cmd = "python ROSE2_geneMapper.py -g %s -r %s -i %s%s" % (genome,options.rankBy,outFolder,superTableFile)
    os.system(cmd)    



>>>>>>> c43e9b81


if __name__ == "__main__":
    main()<|MERGE_RESOLUTION|>--- conflicted
+++ resolved
@@ -18,11 +18,6 @@
 import numpy
 import subprocess
 
-<<<<<<< HEAD
-=======
-from string import upper
-
->>>>>>> c43e9b81
 from collections import defaultdict
 
 #==================================================================
@@ -470,19 +465,11 @@
 
         bamFileName = bamFile.split('/')[-1]
 
-<<<<<<< HEAD
-        # MAPPING TO THE STITCHED GFF
-        mappedOut1Folder = '%s%s_%s_MAPPED' % (mappedFolder, stitchedGFFName, bamFileName)
-        mappedOut1File = '%s%s_%s_MAPPED/matrix.gff' % (mappedFolder, stitchedGFFName, bamFileName)
-        if utils.checkOutput(mappedOut1File, 0.2, 0.2):
-            print("FOUND %s MAPPING DATA FOR BAM: %s" % (stitchedGFFFile, mappedOut1File))
-=======
         #MAPPING TO THE STITCHED GFF
         mappedOut1Folder ='%s%s_%s_MAPPED' % (mappedFolder,stitchedGFFName,bamFileName)
         mappedOut1File ='%s%s_%s_MAPPED/matrix.gff' % (mappedFolder,stitchedGFFName,bamFileName)
         if utils.checkOutput(mappedOut1File,0.2,0.2):
             print("FOUND %s MAPPING DATA FOR BAM: %s" % (stitchedGFFFile,mappedOut1File))
->>>>>>> c43e9b81
         else:
             cmd1 = "python " + bamliquidator_path + " --sense . -e 200 --match_bamToGFF -r %s -o %s %s" % (stitchedGFFFile, mappedOut1Folder, bamFile)
             print(cmd1)
@@ -495,21 +482,11 @@
                 print("ERROR: FAILED TO MAP %s FROM BAM: %s" % (stitchedGFFFile, bamFileName))
                 sys.exit()
 
-<<<<<<< HEAD
         # MAPPING TO THE ORIGINAL GFF
         mappedOut2Folder = '%s%s_%s_MAPPED' % (mappedFolder, inputName, bamFileName)
         mappedOut2File = '%s%s_%s_MAPPED/matrix.gff' % (mappedFolder, inputName, bamFileName)
         if utils.checkOutput(mappedOut2File, 0.2, 0.2):
             print("FOUND %s MAPPING DATA FOR BAM: %s" % (stitchedGFFFile, mappedOut2File))
-=======
-
-        #MAPPING TO THE ORIGINAL GFF
-        mappedOut2Folder ='%s%s_%s_MAPPED' % (mappedFolder,inputName,bamFileName)
-        mappedOut2File ='%s%s_%s_MAPPED/matrix.gff' % (mappedFolder,inputName,bamFileName)
-        if utils.checkOutput(mappedOut2File,0.2,0.2):
-            print("FOUND %s MAPPING DATA FOR BAM: %s" % (stitchedGFFFile,mappedOut2File))
->>>>>>> c43e9b81
-
         else:
             cmd2 = "python " + bamliquidator_path + " --sense . -e 200 --match_bamToGFF -r %s -o %s %s" % (inputGFFFile, mappedOut2Folder, bamFile)
             print(cmd2)
@@ -549,16 +526,8 @@
     if options.control:
         cmd = "python ROSE2_geneMapper.py -g %s -r %s -c %s -i %s%s" % (genome, options.rankby, options.control, outFolder, superTableFile)
     else:
-<<<<<<< HEAD
         cmd = "python ROSE2_geneMapper.py -g %s -r %s -i %s%s" % (genome, options.rankby, outFolder, superTableFile)
     os.system(cmd)
-=======
-        cmd = "python ROSE2_geneMapper.py -g %s -r %s -i %s%s" % (genome,options.rankBy,outFolder,superTableFile)
-    os.system(cmd)    
-
-
-
->>>>>>> c43e9b81
 
 
 if __name__ == "__main__":
