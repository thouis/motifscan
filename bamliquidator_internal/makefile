###############################################################################
# The MIT License (MIT)
#
# Copyright (c) 2013 Xin Zhong and Charles Lin
#
# Permission is hereby granted, free of charge, to any person obtaining a copy
# of this software and associated documentation files (the "Software"), to deal
# in the Software without restriction, including without limitation the rights
# to use, copy, modify, merge, publish, distribute, sublicense, and/or sell
# copies of the Software, and to permit persons to whom the Software is
# furnished to do so, subject to the following conditions:
#
# The above copyright notice and this permission notice shall be included in
# all copies or substantial portions of the Software.
#
# THE SOFTWARE IS PROVIDED "AS IS", WITHOUT WARRANTY OF ANY KIND, EXPRESS OR
# IMPLIED, INCLUDING BUT NOT LIMITED TO THE WARRANTIES OF MERCHANTABILITY,
# FITNESS FOR A PARTICULAR PURPOSE AND NONINFRINGEMENT. IN NO EVENT SHALL THE
# AUTHORS OR COPYRIGHT HOLDERS BE LIABLE FOR ANY CLAIM, DAMAGES OR OTHER
# LIABILITY, WHETHER IN AN ACTION OF CONTRACT, TORT OR OTHERWISE, ARISING FROM,
# OUT OF OR IN CONNECTION WITH THE SOFTWARE OR THE USE OR OTHER DEALINGS IN
# THE SOFTWARE.
#
###############################################################################

# For dependencies, please see https://github.com/BradnerLab/pipeline/wiki/bamliquidator

<<<<<<< HEAD
VERSION = 0.5

=======
>>>>>>> 70290c9d
# The directory to install in:
prefix = /usr/local
bindir = $(prefix)/bin

# I prefer clang++, but g++ is more easily available, so using that instead
#CC=clang++
CC=g++

# CPPFLAGS used to include march=native, but was removed so executables would 
# work on platforms besides the one used for the build
CPPFLAGS := -std=c++0x -O3 -g -Wall -D_FILE_OFFSET_BITS=64 -D_LARGEFILE_SOURCE
LDFLAGS := -O3 -g -Wall -march=native
LDLIBS := -lbam -lz -lpthread
ADDITIONAL_LDLIBS := -lhdf5 -lhdf5_hl -ltcmalloc_minimal -ltbb

all: bamliquidator bamliquidator_bins bamliquidator_regions 

bamliquidator: bamliquidator.m.o bamliquidator.o
	$(CC) $(LDFLAGS) -o bamliquidator bamliquidator.o bamliquidator.m.o $(LDLIBS) 

bamliquidator_bins: bamliquidator_bins.m.o
	$(CC) $(LDFLAGS) -o bamliquidator_bins bamliquidator.o bamliquidator_bins.m.o \
					$(LDLIBS) $(ADDITIONAL_LDLIBS)

bamliquidator_regions: bamliquidator_regions.m.o bamliquidator.o
	$(CC) $(LDFLAGS) -o bamliquidator_regions bamliquidator.o bamliquidator_regions.m.o \
					$(LDLIBS) $(ADDITIONAL_LDLIBS) 

bamliquidator.m.o: bamliquidator.m.cpp
	$(CC) $(CPPFLAGS) -c bamliquidator.m.cpp

bamliquidator_bins.m.o: bamliquidator_bins.m.cpp
	$(CC) $(CPPFLAGS) -c bamliquidator_bins.m.cpp

bamliquidator_regions.m.o: bamliquidator_regions.m.cpp
	$(CC) $(CPPFLAGS) -c bamliquidator_regions.m.cpp
  
bamliquidator.o: bamliquidator.cpp bamliquidator.h
	$(CC) $(CPPFLAGS) -pthread -c bamliquidator.cpp

EXECUTABLES = bamliquidator bamliquidator_bins bamliquidator_regions

archive:
	mkdir bamliquidator-$(VERSION)
	cp *.h *.cpp makefile bamliquidator-$(VERSION)
	tar -czf bamliquidator-$(VERSION).tar.gz bamliquidator-$(VERSION)
	rm -rf bamliquidator-$(VERSION)

deb: clean archive
	mv bamliquidator-$(VERSION).tar.gz bamliquidator_$(VERSION).orig.tar.gz 
	tar xf bamliquidator_$(VERSION).orig.tar.gz
	cp -R debian bamliquidator-$(VERSION)
	cd bamliquidator-$(VERSION)/debian; debuild -us -uc	

EXECUTABLES = bamliquidator bamliquidator_bins bamliquidator_regions

archive:
	mkdir bamliquidator-1.0
	cp *.h *.cpp makefile bamliquidator-1.0
	tar -czf bamliquidator-1.0.tar.gz bamliquidator-1.0
	rm -rf bamliquidator-1.0

deb: clean archive
	mv bamliquidator-1.0.tar.gz bamliquidator_1.0.orig.tar.gz 
	tar xf bamliquidator_1.0.orig.tar.gz
	cp -R debian bamliquidator-1.0
	cd bamliquidator-1.0/debian; debuild -us -uc	

clean:
	rm -f $(EXECUTABLES) *.o
<<<<<<< HEAD
	rm -rf bamliquidator_$(VERSION)* bamliquidator-$(VERSION)*
=======
	rm -rf bamliquidator_1.0* bamliquidator-1.0*
>>>>>>> 70290c9d

install: all
	install $(EXECUTABLES) $(DESTDIR)$(bindir)<|MERGE_RESOLUTION|>--- conflicted
+++ resolved
@@ -25,11 +25,8 @@
 
 # For dependencies, please see https://github.com/BradnerLab/pipeline/wiki/bamliquidator
 
-<<<<<<< HEAD
 VERSION = 0.5
 
-=======
->>>>>>> 70290c9d
 # The directory to install in:
 prefix = /usr/local
 bindir = $(prefix)/bin
@@ -100,11 +97,7 @@
 
 clean:
 	rm -f $(EXECUTABLES) *.o
-<<<<<<< HEAD
 	rm -rf bamliquidator_$(VERSION)* bamliquidator-$(VERSION)*
-=======
-	rm -rf bamliquidator_1.0* bamliquidator-1.0*
->>>>>>> 70290c9d
 
 install: all
 	install $(EXECUTABLES) $(DESTDIR)$(bindir)